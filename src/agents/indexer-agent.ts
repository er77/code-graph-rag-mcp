/**
 * TASK-001: Indexer Agent Implementation
 *
 * Core indexer agent responsible for storing and querying the code graph.
 * Subscribes to parse events and maintains the graph database.
 *
 * Architecture References:
 * - Base Agent: src/agents/base.ts
 * - Agent Types: src/types/agent.ts
 * - Storage Types: src/types/storage.ts
 * - Knowledge Bus: src/core/knowledge-bus.ts
 */

import { nanoid } from "nanoid";
import { type KnowledgeEntry, knowledgeBus } from "../core/knowledge-bus.js";
import { BatchOperations } from "../storage/batch-operations.js";
import { getCacheManager, QueryCacheManager } from "../storage/cache-manager.js";
import { GraphStorageImpl } from "../storage/graph-storage.js";
import { getGraphStorage } from "../storage/graph-storage-factory.js";
import { getSQLiteManager, type SQLiteManager } from "../storage/sqlite-manager.js";
import { type AgentMessage, type AgentTask, AgentType } from "../types/agent.js";
import type { EntityRelationship, ParsedEntity, ParseResult } from "../types/parser.js";
import type {
  BatchResult,
  Entity,
  EntityChange,
  FileInfo,
  GraphQuery,
  GraphQueryResult,
  Relationship,
} from "../types/storage.js";
import { EntityType, parsedEntityToEntity, RelationType } from "../types/storage.js";
// =============================================================================
// 1. IMPORTS AND DEPENDENCIES
// =============================================================================
import { BaseAgent } from "./base.js";

// =============================================================================
// 2. CONSTANTS AND CONFIGURATION
// =============================================================================
const INDEXER_CONFIG = {
  maxConcurrency: 2, // Database write operations
  memoryLimit: 512, // MB for graph operations
  priority: 7,
  batchSize: 1000,
  cacheSize: 50 * 1024 * 1024, // 50MB cache
  cacheTTL: 5 * 60 * 1000, // 5 minutes
};

// =============================================================================
// 3. INDEXER TASK TYPES
// =============================================================================

interface ProvidedRelationship {
  from: string;
  to: string;
  type: RelationType | string;
  targetFile?: string;
  metadata?: { line?: number; [k: string]: unknown };
}

export interface IndexerTask extends AgentTask {
  type: "index:entities" | "index:incremental" | "query:graph" | "query:subgraph";
  payload: {
    entities?: ParsedEntity[];
    filePath?: string;
    changes?: EntityChange[];
    query?: GraphQuery;
    entityId?: string;
    depth?: number;
<<<<<<< HEAD
    relationships?: ProvidedRelationship[];
=======
    relationships?: EntityRelationship[];
>>>>>>> 103648f3
  };
}

// =============================================================================
// 4. INDEXER AGENT IMPLEMENTATION
// =============================================================================

export class IndexerAgent extends BaseAgent {
  private sqliteManager!: SQLiteManager;
  private graphStorage!: GraphStorageImpl;
  private batchOps!: BatchOperations;
  private cacheManager!: QueryCacheManager;
  private subscriptionIds: string[] = [];
  private ready = false;
  private indexingStats = {
    entitiesIndexed: 0,
    relationshipsCreated: 0,
    filesProcessed: 0,
    totalIndexTime: 0,
    lastIndexTime: 0,
  };

  constructor() {
    super(AgentType.INDEXER, INDEXER_CONFIG);
    console.log(`[IndexerAgent] Created with ID: ${this.id}`);
  }

  /**
   * Initialize the indexer agent
   */
  protected async onInitialize(): Promise<void> {
    console.log(`[${this.id}] Initializing Indexer Agent...`);

    // Initialize SQLite manager
    this.sqliteManager = getSQLiteManager();
    this.sqliteManager.initialize();

    // CRITICAL FIX: Use singleton GraphStorage instance
    // This ensures IndexerAgent and MCP tools use the same storage instance
    this.graphStorage = await getGraphStorage();
    // Ensure graph storage is fully initialized (re-prepare statements after SQLite reset)
    if (typeof (this.graphStorage as any).initialize === "function") {
      await (this.graphStorage as any).initialize();
    }

    this.batchOps = new BatchOperations(this.sqliteManager.getConnection(), INDEXER_CONFIG.batchSize);
    this.cacheManager = getCacheManager({
      maxSize: INDEXER_CONFIG.cacheSize,
      defaultTTL: INDEXER_CONFIG.cacheTTL,
    });

    // Subscribe to parse complete events
    this.subscribeToParseEvents();

    this.ready = true;
    console.log(`[${this.id}] Indexer Agent initialized successfully`);
  }

  /**
   * Subscribe to parser events via knowledge bus
   */
  private subscribeToParseEvents(): void {
    // Subscribe to parse complete events
    const parseCompleteId = knowledgeBus.subscribe(this.id, "parse:complete", async (entry: KnowledgeEntry) => {
      await this.handleParseComplete(entry);
    });
    this.subscriptionIds.push(parseCompleteId);

    // Subscribe to parse batch complete events
    const parseBatchId = knowledgeBus.subscribe(this.id, "parse:batch:complete", async (entry: KnowledgeEntry) => {
      await this.handleParseBatchComplete(entry);
    });
    this.subscriptionIds.push(parseBatchId);

    console.log(`[${this.id}] Subscribed to parse events`);
  }

  /**
   * Handle parse complete event
   */
  private async handleParseComplete(entry: KnowledgeEntry): Promise<void> {
    const parseResult = entry.data as ParseResult;
    console.log(`[${this.id}] Received parse result for ${parseResult.filePath}`);

    // Create indexing task
    const task: IndexerTask = {
      id: nanoid(12),
      type: "index:entities",
      priority: 5,
      payload: {
        entities: parseResult.entities,
        filePath: parseResult.filePath,
        relationships: parseResult.relationships,
      },
      createdAt: Date.now(),
    };

    // Process the task
    await this.process(task);
  }

  /**
   * Handle parse batch complete event
   */
  private async handleParseBatchComplete(entry: KnowledgeEntry): Promise<void> {
    const results = entry.data as ParseResult[];
    console.log(`[${this.id}] Received batch parse results for ${results.length} files`);

    for (const result of results) {
      const task: IndexerTask = {
        id: nanoid(12),
        type: "index:entities",
        priority: 5,
      payload: {
        entities: result.entities,
        filePath: result.filePath,
        relationships: result.relationships,
      },
      createdAt: Date.now(),
    };

      await this.process(task);
    }
  }

  /**
   * Check if agent can process the task
   */
  protected canProcessTask(_task: AgentTask): boolean {
    // Allow tasks through to switch so we can throw a clearer error in default branch
    return true;
  }

  /**
   * Process indexer tasks
   */
  protected async processTask(task: AgentTask): Promise<unknown> {
    const indexerTask = task as IndexerTask;

    switch (indexerTask.type) {
      case "index:entities":
        return await this.indexEntities(
          indexerTask.payload.entities!,
          indexerTask.payload.filePath!,
          indexerTask.payload.relationships
        );

      case "index:incremental":
        return await this.incrementalUpdate(indexerTask.payload.changes!);

      case "query:graph":
        return await this.queryGraph(indexerTask.payload.query!);

      case "query:subgraph":
        return await this.querySubgraph(indexerTask.payload.entityId!, indexerTask.payload.depth || 2);

      default:
        throw new Error(`Unknown task type: ${indexerTask.type}`);
    }
  }

  /**
   * Index entities and build relationships
   */
  async indexEntities(
    entities: ParsedEntity[],
    filePath: string,
    providedRelationships?: ProvidedRelationship[],
  ): Promise<BatchResult & { entitiesIndexed: number; relationshipsCreated: number }> {
    const startTime = Date.now();
    console.log(`[${this.id}] Indexing ${entities.length} entities from ${filePath}`);

    // Validate parsed entities and convert to storage entities
    const storageEntities: Entity[] = [];
    const validParsed: ParsedEntity[] = [];
    const preErrors: Array<{ item: unknown; error: string }> = [];
    const fileHash = nanoid(8); // In production, use actual file hash

    for (const parsed of entities) {
      try {
        if (
          !parsed ||
          typeof parsed !== "object" ||
          typeof (parsed as any).name !== "string" ||
          !(parsed as any).type ||
          !(parsed as any).location
        ) {
          throw new Error("Invalid entity");
        }

        const entity = {
          ...parsedEntityToEntity(parsed, filePath, fileHash),
          id: nanoid(12),
          createdAt: Date.now(),
          updatedAt: Date.now(),
        } as Entity;

        storageEntities.push(entity);
        validParsed.push(parsed);
      } catch (e) {
        preErrors.push({ item: parsed, error: (e as Error).message });
      }
    }

    // Insert entities in batch
    const entityResult = await this.batchOps.insertEntities(storageEntities, (processed, total) => {
      console.log(`[${this.id}] Progress: ${processed}/${total} entities`);
    });

    // Build and insert relationships
    let relationships: Relationship[] = [];

    // Use provided relationships if available
    if (providedRelationships && providedRelationships.length > 0) {
      // Convert provided relationships to storage format using validated entities
      const entityMap = new Map<string, string>();
      storageEntities.forEach((e) => entityMap.set(e.name, e.id));

      for (const rel of providedRelationships) {
        let fromId = entityMap.get(rel.from);
        let toId = entityMap.get(rel.to);

        if (!fromId) {
          const found = storageEntities.find((e) => e.name === rel.from);
          if (found) fromId = found.id;
        }
        if (!toId) {
          const found = storageEntities.find((e) => e.name === rel.to);
          if (found) toId = found.id;
        }

        if (!toId) {
          const src = rel.targetFile || "unknown";
          toId = `external:${src}:${rel.to}`;
        }

        if (fromId && toId) {
          relationships.push({
            id: nanoid(12),
            fromId,
            toId,
            type: rel.type as any,
            metadata: { line: rel.metadata?.line, context: rel.type },
            createdAt: Date.now(),
          } as Relationship);
        }
      }
      console.log(`[${this.id}] Using ${relationships.length} provided relationships`);
    } else {
      relationships = await this.buildRelationships(validParsed, storageEntities);
      console.log(`[${this.id}] Built ${relationships.length} relationships automatically`);
    }

    // Ensure placeholder entities exist for any external relationship targets
    const externalPlaceholders: Entity[] = [];
    const seenExternal = new Set<string>();
    for (const rel of relationships) {
      if (rel.toId && typeof rel.toId === 'string' && rel.toId.startsWith('external:')) {
        if (!seenExternal.has(rel.toId)) {
          seenExternal.add(rel.toId);
          // Format: external:<source>:<symbol>
          const parts = rel.toId.split(':');
          const source = parts.length >= 2 ? parts[1] : 'unknown';
          const symbol = parts.length >= 3 ? parts.slice(2).join(':') : 'unknown';
          externalPlaceholders.push({
            id: rel.toId,
            name: symbol,
            type: EntityType.IMPORT,
            filePath: `external://${source}`,
            location: {
              start: { line: 0, column: 0, index: 0 },
              end: { line: 0, column: 0, index: 0 },
            },
            metadata: { isExternal: true, source, symbol },
            hash: rel.toId,
            createdAt: Date.now(),
            updatedAt: Date.now(),
          } as Entity);
        }
      }
    }

    if (externalPlaceholders.length > 0) {
      await this.batchOps.insertEntities(externalPlaceholders);
    }

    const relResult = await this.batchOps.insertRelationships(relationships, (processed, total) => {
      console.log(`[${this.id}] Progress: ${processed}/${total} relationships`);
    });

    // Update file info
    const fileInfo: FileInfo = {
      path: filePath,
      hash: fileHash,
      lastIndexed: Date.now(),
      entityCount: storageEntities.length,
    };
    await this.graphStorage.updateFileInfo(fileInfo);

    // Clear relevant cache entries
    this.cacheManager.clear();

    // Update statistics
    const indexTime = Date.now() - startTime;
    this.indexingStats.entitiesIndexed += entityResult.processed;
    this.indexingStats.relationshipsCreated += relResult.processed;
    this.indexingStats.filesProcessed++;
    this.indexingStats.totalIndexTime += indexTime;
    this.indexingStats.lastIndexTime = indexTime;

    // Publish indexing complete event
    knowledgeBus.publish(
      "index:complete",
      {
        filePath,
        entities: entityResult.processed,
        relationships: relResult.processed,
        timeMs: indexTime,
      },
      this.id,
    );

    // Publish parsed entities for semantic embedding ingestion (only valid ones)
    try {
      if (validParsed.length) {
        knowledgeBus.publish("semantic:new_entities", validParsed, this.id);
      }
    } catch {}

    console.log(
      `[${this.id}] Indexed ${entityResult.processed} entities and ${relResult.processed} relationships in ${indexTime}ms`,
    );

    
    const failed = entityResult.failed + relResult.failed + preErrors.length;
    const errors = [...entityResult.errors, ...relResult.errors, ...preErrors];

    // Return complete indexing statistics
    const { timeMs: _throwAway, ...restBase } = entityResult;

    return {
<<<<<<< HEAD
      ...restBase,
      failed,
      errors,
      timeMs: indexTime, 
      entitiesIndexed: entityResult.processed,
      relationshipsCreated: relResult.processed,
=======
      processed: entityResult.processed,
      failed: entityResult.failed,
      errors: entityResult.errors,
      timeMs: indexTime
>>>>>>> 103648f3
    };
  }

  /**
   * Build relationships from parsed entities
   */
  private async buildRelationships(
    parsedEntities: ParsedEntity[],
    storageEntities: Entity[],
  ): Promise<Relationship[]> {
    const relationships: Relationship[] = [];
    const entityMap = new Map<string, string>(); // name -> id mapping

    // Build entity map
    for (const entity of storageEntities) {
      entityMap.set(`${entity.name}:${entity.location.start.line}`, entity.id);
    }

    // Create relationships
    const len = Math.min(parsedEntities.length, storageEntities.length);
    for (let i = 0; i < len; i++) {
      const parsed = parsedEntities[i]!;
      const entity = storageEntities[i]!;

      // Import relationships
      if (parsed.type === "import" && parsed.importData) {
        for (const specifier of parsed.importData.specifiers) {
          relationships.push({
            id: nanoid(12),
            fromId: entity.id,
            toId: `external:${parsed.importData.source}:${specifier.imported || specifier.local}`,
            type: RelationType.IMPORTS,
            metadata: {
              line: parsed.location.start.line,
              column: parsed.location.start.column,
              context: `Import from ${parsed.importData.source}`,
            },
          });
        }
      }

      // Reference relationships
      if (parsed.references) {
        for (const ref of parsed.references) {
          // Try to find referenced entity in current file
          const refKey = Array.from(entityMap.keys()).find((key) => key.startsWith(`${ref}:`));
          if (refKey) {
            relationships.push({
              id: nanoid(12),
              fromId: entity.id,
              toId: entityMap.get(refKey)!,
              type: RelationType.REFERENCES,
              metadata: {
                line: parsed.location.start.line,
                column: parsed.location.start.column,
              },
            });
          }
        }
      }

      // Parent-child relationships
      if (parsed.children) {
        for (const child of parsed.children) {
          const childKey = `${child.name}:${child.location.start.line}`;
          const childId = entityMap.get(childKey);
          if (childId) {
            relationships.push({
              id: nanoid(12),
              fromId: entity.id,
              toId: childId,
              type: RelationType.CONTAINS,
              metadata: {
                line: child.location.start.line,
                column: child.location.start.column,
              },
            });
          }
        }
      }
    }

    return relationships;
  }

  /**
   * Perform incremental update for changed entities
   */
  async incrementalUpdate(changes: EntityChange[]): Promise<BatchResult> {
    console.log(`[${this.id}] Processing ${changes.length} incremental changes`);

    const toAdd: Entity[] = [];
    const toUpdate: Array<{ id: string; changes: Partial<Entity> }> = [];
    const toDelete: string[] = [];

    for (const change of changes) {
      switch (change.type) {
        case "added":
          if (change.entity) {
            toAdd.push(change.entity);
          }
          break;

        case "modified":
          if (change.entity && change.entityId) {
            toUpdate.push({
              id: change.entityId,
              changes: change.entity,
            });
          }
          break;

        case "deleted":
          if (change.entityId) {
            toDelete.push(change.entityId);
          }
          break;
      }
    }

    // Process changes
    let processed = 0;
    let failed = 0;
    const errors: Array<{ item: unknown; error: string }> = [];

    if (toAdd.length > 0) {
      const result = await this.batchOps.insertEntities(toAdd);
      processed += result.processed;
      failed += result.failed;
      errors.push(...result.errors);
    }

    if (toUpdate.length > 0) {
      const result = await this.batchOps.updateEntities(toUpdate);
      processed += result.processed;
      failed += result.failed;
      errors.push(...result.errors);
    }

    if (toDelete.length > 0) {
      const result = await this.batchOps.deleteEntities(toDelete);
      processed += result.processed;
      failed += result.failed;
      errors.push(...result.errors);
    }

    // Clear cache after updates
    this.cacheManager.clear();

    return {
      processed,
      failed,
      errors,
      timeMs: 0,
    };
  }

  /**
   * Query the graph
   */
  async queryGraph(query: GraphQuery): Promise<GraphQueryResult> {
    // Check cache
    const cacheKey = QueryCacheManager.createKey(query);
    const cached = this.cacheManager.get<GraphQueryResult>(cacheKey);
    if (cached) {
      console.log(`[${this.id}] Cache hit for graph query`);
      return cached;
    }

    // Execute query
    console.log(`[${this.id}] Executing graph query`);
    const result = await this.graphStorage.executeQuery(query);

    // Cache result
    this.cacheManager.set(cacheKey, result);

    return result;
  }

  /**
   * Query subgraph for an entity
   */
  async querySubgraph(entityId: string, depth: number): Promise<GraphQueryResult> {
    // Check cache
    const cacheKey = QueryCacheManager.createKey({ entityId, depth });
    const cached = this.cacheManager.get<GraphQueryResult>(cacheKey);
    if (cached) {
      console.log(`[${this.id}] Cache hit for subgraph query`);
      return cached;
    }

    // Execute query
    console.log(`[${this.id}] Getting subgraph for ${entityId} with depth ${depth}`);
    const result = await this.graphStorage.getSubgraph(entityId, depth);

    // Cache result
    this.cacheManager.set(cacheKey, result);

    return result;
  }

  /**
   * Handle incoming messages
   */
  protected async handleMessage(message: AgentMessage): Promise<void> {
    console.log(`[${this.id}] Received message: ${message.type} from ${message.from}`);

    switch (message.type) {
      case "index:request": {
        // Handle indexing request
        const task: IndexerTask = {
          id: message.id,
          type: "index:entities",
          priority: 5,
          payload: message.payload as IndexerTask['payload'],
          createdAt: Date.now(),
        };
        await this.process(task);
        break;
      }

      case "query:request": {
        // Handle query request
        const queryTask: IndexerTask = {
          id: message.id,
          type: "query:graph",
          priority: 8,
          payload: message.payload as IndexerTask['payload'],
          createdAt: Date.now(),
        };
        const result = await this.process(queryTask);

        // Send response
        await this.send({
          id: nanoid(12),
          from: this.id,
          to: message.from,
          type: "query:response",
          payload: result,
          timestamp: Date.now(),
          correlationId: message.id,
        });
        break;
      }

      default:
        console.warn(`[${this.id}] Unknown message type: ${message.type}`);
    }
  }

  /**
   * Shutdown the indexer agent
   */
  protected async onShutdown(): Promise<void> {
    console.log(`[${this.id}] Shutting down Indexer Agent...`);

    // Unsubscribe from knowledge bus
    try {
      for (const id of this.subscriptionIds) {
        knowledgeBus.unsubscribe(id);
      }
    } catch {}

    // Run final maintenance only if agent was initialized and DB is open
    if (this.ready) {
      try {
        try {
          this.sqliteManager.getConnection();
          await this.graphStorage.analyze();
        } catch {
        }
      } catch (e) {
        console.warn(`[${this.id}] Analyze on shutdown skipped: ${(e as Error).message}`);
      }
    }

    // Close database connection
    try {
      if (this.ready) {
        this.sqliteManager.close();
      }
    } catch {}

    // Clear cache
    try {
      this.cacheManager?.clear();
    } catch {}

    console.log(`[${this.id}] Indexer Agent shutdown complete`);
    console.log(`[${this.id}] Final stats:`, this.indexingStats);
  }

  /**
   * Get indexing statistics
   */
  getIndexingStats(): typeof this.indexingStats {
    return { ...this.indexingStats };
  }

  /**
   * Get storage metrics
   */
  async getStorageMetrics() {
    return await this.graphStorage.getMetrics();
  }

  /**
   * Perform maintenance operations
   */
  async performMaintenance(): Promise<void> {
    console.log(`[${this.id}] Performing maintenance...`);

    // Vacuum database
    await this.graphStorage.vacuum();

    // Analyze for query optimization
    await this.graphStorage.analyze();

    // Prune cache
    this.cacheManager.prune();

    // Optimize batch size based on performance
    const avgTime = this.indexingStats.totalIndexTime / Math.max(1, this.indexingStats.filesProcessed);
    this.batchOps.optimizeBatchSize(avgTime);

    console.log(`[${this.id}] Maintenance complete`);
  }
}<|MERGE_RESOLUTION|>--- conflicted
+++ resolved
@@ -68,11 +68,7 @@
     query?: GraphQuery;
     entityId?: string;
     depth?: number;
-<<<<<<< HEAD
-    relationships?: ProvidedRelationship[];
-=======
     relationships?: EntityRelationship[];
->>>>>>> 103648f3
   };
 }
 
@@ -414,19 +410,10 @@
     const { timeMs: _throwAway, ...restBase } = entityResult;
 
     return {
-<<<<<<< HEAD
-      ...restBase,
-      failed,
-      errors,
-      timeMs: indexTime, 
-      entitiesIndexed: entityResult.processed,
-      relationshipsCreated: relResult.processed,
-=======
       processed: entityResult.processed,
       failed: entityResult.failed,
       errors: entityResult.errors,
       timeMs: indexTime
->>>>>>> 103648f3
     };
   }
 

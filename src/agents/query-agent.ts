--- conflicted
+++ resolved
@@ -216,11 +216,7 @@
         id: nanoid(),
         type: "entity",
         operation: "listEntities",
-<<<<<<< HEAD
-        params: { ...filter }, 
-=======
         params: filter as Record<string, unknown>,
->>>>>>> 103648f3
         hash: `entities:${JSON.stringify(filter)}`,
         timestamp: Date.now(),
       };
